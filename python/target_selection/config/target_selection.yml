
'0.1.0':
    xmatch_plan: 0.1.0
    cartons:
        - guide
<<<<<<< HEAD
        - mwm_halo_sm
=======
        - mwm_cb_uvex1
        - mwm_cb_uvex2
        - mwm_cb_uvex3
        - mwm_cb_uvex4
        - mwm_cb_uvex5
        - mwm_tess_rgb
        - mwm_dust
>>>>>>> 63b74255
    schema: sandbox
    magnitudes:
        g: [catalog_to_sdss_dr13_photoobj, sdss_dr13_photoobj.psfmag_g]
        r: [catalog_to_sdss_dr13_photoobj, sdss_dr13_photoobj.psfmag_r]
        i: [catalog_to_sdss_dr13_photoobj, sdss_dr13_photoobj.psfmag_i]
        z: [catalog_to_sdss_dr13_photoobj, sdss_dr13_photoobj.psfmag_z]
        h: [catalog_to_tic_v8, tic_v8.hmag]
        bp: [catalog_to_tic_v8, tic_v8.gaiarp]
        rp: [catalog_to_tic_v8, tic_v8.gaiabp]
    parameters:
        guide:
            g_min: 13
            g_max: 17
            min_separation: 0.002777778
        mwm_halo_sm:
            feh: -1.7
    database_options:
        work_mem: '2GB'
        temp_buffers: '2GB'<|MERGE_RESOLUTION|>--- conflicted
+++ resolved
@@ -3,9 +3,7 @@
     xmatch_plan: 0.1.0
     cartons:
         - guide
-<<<<<<< HEAD
         - mwm_halo_sm
-=======
         - mwm_cb_uvex1
         - mwm_cb_uvex2
         - mwm_cb_uvex3
@@ -13,7 +11,6 @@
         - mwm_cb_uvex5
         - mwm_tess_rgb
         - mwm_dust
->>>>>>> 63b74255
     schema: sandbox
     magnitudes:
         g: [catalog_to_sdss_dr13_photoobj, sdss_dr13_photoobj.psfmag_g]
