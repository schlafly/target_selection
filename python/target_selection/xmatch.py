#!/usr/bin/env python
# -*- coding: utf-8 -*-
#
# @Author: José Sánchez-Gallego (gallegoj@uw.edu)
# @Date: 2020-04-06
# @Filename: xmatch.py
# @License: BSD 3-clause (http://www.opensource.org/licenses/BSD-3-Clause)

import hashlib
import inspect
import os
import re
import types
import warnings

import networkx
import numpy
import peewee
import yaml
from networkx.algorithms import shortest_path
from peewee import SQL, fn

from sdssdb.connection import PeeweeDatabaseConnection
from sdssdb.utils import get_row_count
from sdsstools import merge_config
from sdsstools.color_print import color_text

import target_selection
from target_selection.exceptions import (TargetSelectionNotImplemented,
                                         TargetSelectionUserWarning,
                                         XMatchError)
from target_selection.utils import (Timer, get_configuration_values, get_epoch,
                                    set_config_parameter, sql_apply_pm,
                                    vacuum_outputs, vacuum_table)


EPOCH = 2015.5
QUERY_RADIUS = 1.


class Version(peewee.Model):
    """Model for the version table."""

    id = peewee.AutoField()
    version = peewee.TextField()
    tag = peewee.TextField()

    class Meta:
        table_name = 'version'


class Catalog(peewee.Model):
    """Model for the output table."""

    catalogid = peewee.BigIntegerField(primary_key=True, null=False)
    iauname = peewee.TextField(null=True)
    ra = peewee.DoubleField(null=False)
    dec = peewee.DoubleField(null=False)
    pmra = peewee.FloatField(null=True)
    pmdec = peewee.FloatField(null=True)
    parallax = peewee.FloatField(null=True)
    lead = peewee.TextField(null=False)
    version_id = peewee.IntegerField(null=False, index=True)


class TempCatalog(Catalog):
    """Temporary output table."""

    pass


def get_relational_model(model, prefix='catalog_to_'):

    meta = model._meta
    pk = meta.primary_key

    if isinstance(pk, str) and pk == '__composite_key__':
        raise XMatchError(f'composite pk found for model {model.__name__!r}.')

    # Auto/Serial are automatically PKs. Convert them to integers
    # to avoid having two pks in the relational table.
    if pk.__class__.field_type == 'AUTO':
        model_pk_class = peewee.IntegerField
    elif pk.__class__.field_type == 'BIGAUTO':
        model_pk_class = peewee.BigIntegerField
    else:
        model_pk_class = pk.__class__

    class BaseModel(peewee.Model):

        catalogid = peewee.BigIntegerField(null=False, index=True)
        target_id = model_pk_class(null=False, index=True)
        version_id = peewee.SmallIntegerField(null=False)
        distance = peewee.DoubleField(null=True)
        best = peewee.BooleanField(null=False)

        class Meta:
            database = meta.database
            schema = meta.schema
            primary_key = peewee.CompositeKey('catalogid', 'target_id', 'version_id')
            indexes = [(('version_id', 'target_id'), False)]

    model_prefix = ''.join(x.capitalize() or '_'
                           for x in prefix.rstrip().split('_'))

    RelationalModel = type(model_prefix + model.__name__, (BaseModel,), {})
    RelationalModel._meta.table_name = prefix + meta.table_name

    return RelationalModel


def XMatchModel(Model, resolution=None, ra_column=None, dec_column=None,
                pmra_column=None, pmdec_column=None, is_pmra_cos=True,
                parallax_column=None, epoch_column=None, epoch=None,
                epoch_format='jyear', has_duplicates=False,
                has_missing_coordinates=False, skip=False,
                skip_phases=None, query_radius=None, join_weight=1):
    """Expands the model `peewee:Metadata` with cross-matching parameters.

    The parameters defined can be accessed with the same name as
    ``Model._meta.xmatch.<parameter>`` (e.g.,
    ``Model._meta.xmatch.has_duplicates``).

    Parameters
    ----------
    resolution : float
        The spatial resolution of the catalogue, in arcsec.
    ra_column : str
        The name of the right ascension column. If not provided, an attempt
        will be made to recover it from the Q3C index, if it exists. Assumed
        to be in degrees.
    dec_column : str
        As ``ra``, for the declination column.
    pmra_column : str
        The RA proper motion column, assumed to be in milliarcseconds per year.
    pmdec_column : str
        As ``pmra_column`` for the declination proper motion.
    is_pmra_cos : bool
        Whether ``pmra_column`` provides the RA proper motion corrected from
        declination(``pmra * cos(dec)``) or not.
    parallax_column : str
        The column containing the parallax, assumed to be in arcsec.
    epoch_column : str
        The column containing the epoch of the target coordinates.
    epoch : float
        The epoch of the targets that applies to all the records in the
        table. ``epoch`` and ``epoch_column`` are mutually exclusive. If
        neither ``epoch_column`` nor ``epoch`` are defined, assumes that the
        epoch is ``2015.5``.
    epoch_format : str
        The format of the epoch. Either Julian year (``'jyear'``) or Julian
        date (``'jd'``).
    has_duplicates : bool
        Whether the table contains duplicates.
    has_missing_coordinates : bool
        Whether the catalogue contains rows in which the RA/Dec are null.
    skip : bool
        If `True`, the table will be used as a join node but will not be
        cross-matched. This is useful for testing and also if the table is
        in a previous version of the configuration file and you are using the
        ``base_version`` option but want to remove that table. It can also
        be used when setting a ``join_path`` for a model but otherwise don't
        want the table to be processed.
    skip_phases : list
        A list of cross-matching phases to be skipped for this model. Refer
        to the `.XMatchPlanner` documentation for definitions on what each
        phase does.
    query_radius : float
        The radius, in arcsec, to use in the radial query for cross-matching.
        If not provided defaults to the `.XMatchPlanner` value.
    join_weight : float
        The weight used by `.XMatchPlanner.get_join_paths` to determine
        the cost of using this table as a join. Lower weights translate to
        better chances of that join path to be selected.

    Returns
    -------
    :obj:`peewee:Model`
        The same input model with the additional cross-matching parameters
        added to the metadata namespace ``xmatch``.

    """

    meta = Model._meta
    meta.xmatch = types.SimpleNamespace()

    meta.xmatch.resolution = resolution or numpy.nan

    if not ra_column or not dec_column:
        indexes = meta.database.get_indexes(meta.table_name, meta.schema)
        for index in indexes:
            if 'q3c' in index.sql.lower():
                match = re.match(r'.+q3c_ang2ipix\("*(\w+)"*, "*(\w+)"*\).+',
                                 index.sql)
                if match:
                    ra_column, dec_column = match.groups()

    meta.xmatch.ra_column = ra_column
    meta.xmatch.dec_column = dec_column

    meta.xmatch.pmra_column = pmra_column
    meta.xmatch.pmdec_column = pmdec_column
    meta.xmatch.is_pmra_cos = is_pmra_cos
    meta.xmatch.parallax_column = parallax_column

    epoch = EPOCH if (not epoch) & (not epoch_column) else epoch

    assert (((epoch is None) & (epoch_column is None)) or
            ((epoch is not None) ^ (epoch_column is not None))), \
        'epoch and epoch_column are mutually exclusive.'

    meta.xmatch.epoch = epoch
    meta.xmatch.epoch_column = epoch_column
    meta.xmatch.epoch_format = epoch_format

    meta.xmatch.has_duplicates = has_duplicates
    meta.xmatch.has_missing_coordinates = has_missing_coordinates
    meta.xmatch.skip = skip
    meta.xmatch.skip_phases = skip_phases or []
    meta.xmatch.query_radius = query_radius

    meta.xmatch.row_count = int(get_row_count(meta.database,
                                              meta.table_name,
                                              schema=meta.schema,
                                              approximate=True))

    meta.xmatch.join_weight = join_weight

    return Model


class XMatchPlanner(object):
    """Prepares and runs catalogue cross-matching.

    This class prepares the execution of a cross-matching between multiple
    catalogues, the result being an output table of unique targets linked to
    each input catalog via a relational table. Target coordinates are
    propagated to a common epoch when proper motions are available.
    Instantiating the class only prepares the process and sets up the
    processing order; cross-matching itself happens by calling the `.run`
    method.

    The output table contains a sequential integer identifier for each unique
    target (``catalogid``), along with the following columns: ``ra``, ``dec``,
    ``pmra``, ``pmdec``, ``parallax``, ``lead``, and ``version_id``.
    ``version_id`` relates the record with the ``version`` table which contains
    the cross-matching version and the version of the code used when it was
    run. ``lead`` indicates from which one of the input catalogues the
    coordinates were obtained.

    The output table is related to each input catalogue via a many-to-many
    table with the format ``<output_table>_to_<catalogue_table>`` where
    ``<output_table>`` is the table name of the output table and
    ``<catalog_table>`` is the table name of the referred catalogue. Each
    relational table contains the unique identifier column, ``catalogid``,
    ``target_id`` pointing to the primary key of the referred catalogue,
    ``version_id``, and a boolean ``best`` indicating whether it is the best
    (closest) possible match when a target in the output table correspond to
    multiple targets in the input catalogue.

    The cross-matching process roughly follows the following process:

    |

    .. image:: _static/Catalogdb_Crossmatch.png
        :scale: 75 %
        :align: center

    |

    In practice the cross-matching process begins by creating a graph of all
    nodes (tables to be processed and additional tables, ``extra_nodes``, in
    the database) and edges (foreign keys relating two tables). This graph is
    used to determine join conditions and to establish the order in which the
    input models will be processed. The processing order is determined by the
    ``order`` and ``key`` input parameters. When ``key='row_count'``, tables
    are sorted by number of decreasing rows so that tables with more targets
    are processed first (note that to speed things up the row count is always
    the latest known approximate determined by ``ANALYZE``); if
    ``key='resolution'`` the associated spatial resolution for a catalogue is
    used to process catalogues with high resolution first. If
    ``order='hierarchical'``, all the tables are divided into as many
    disconnected subgraphs as exist; then for each subgraph the maximum row
    count or minim resolution is calculated (depending on the value of
    ``key``). Subgraphs are sorted based on this result and then tables
    belonging to each subgraph are sorted by key. If ``order='global'`` the
    ``key`` ordering is applied to all tables without taking into account
    subgraphs.

    To speed things up unique targets are initially inserted into a temporary
    table ``temp_<output_name>_<uid>`` where ``<output_name>`` is the name of
    the output table and ``<uid>`` is a unique identifier based on the version.

    Once the order has been determined and when `.run` is called, each table
    model is processed in order. The first model is just ingested completely
    into the temporary table and its associated relational table is created if
    it does not exist (the equivalent of *phase 3* below).

    For each additional model the following three stages are applied:

    - In *phase 1* we determine what targets in the input model have an
      existing cross-match to targets already ingested into the temporary
      table. To do that we build all possible joins between the model and the
      temporary table. If multiple joins are possible via a given table only the
      shortest is used (see `.get_join_paths`). For all matched targets we
      insert entries in the relational table. The *lead* of the original
      entries is not changed.

    - In *phase 2* we perform the actual cross-match between targets in the
      temporary table and the ones in the input catalogue. Currently the only
      cross-matching method available is a spatial cone query with radius
      ``query_radius``. All matched targets are added to the relational table
      and the one with the smallest distance is defined as *best*.

    - In *phase 3* we determine any target in the input catalogue that has not
      been cross-matched at this point and insert them into the temporary table
      as new entries. The *lead* is set to the input catalogue and the
      one-to-one match is added to the relational table.

    After all the tables have been processed the temporary table is inserted
    in bulk into the output table and dropped.

    In addition to the limitations of the spatial cone query method, the
    following caveats are known:

    - Input tables with duplicate targets are not currently supported.

    - In *phase 2* there is no current measure in place for the same target
      to be associated with more than one catalogid (i.e., each cross-match
      is performed independently).

    Parameters
    ----------
    database : peewee:PostgresqlDatabase
        A `peewee:PostgresqlDatabase` to the database the tables to
        cross-match.
    models : list
        The list of `.XMatchModel` classes to be cross-matched. If the model
        correspond to a non-existing table it will be silently ignored.
    version : str
        The cross-matching version.
    extra_nodes : list
        List of PeeWee models to be used as extra nodes for joins (i.e.,
        already established cross-matches between catalogues). This models
        are not processed or inserted into the output table.
    order : str or list
        The type of sorting to be applies to the input models to decide in
        what order to process them. Currently allowed values are
        ``'hierarchical'`` and ``'global'`` (refer to the description above).
        The order can also be a list of table names, in which case that order
        is used without any further sorting.
    key : str
        The key to be used while sorting. Can be ``'row_count'`` or
        ``'resolution'``.
    epoch : float
        The epoch to which to convert all the target coordinates as they are
        inserted into the output table.
    start_node : str
        If specified, the name of the table that will be inserted first
        regarding of the above sorting process.
    query_radius : float
        The radius, in arcsec, for cross-matching between existing targets.
        Used in phase 2. Defaults to 1 arcsec.
    schema : str
        The schema in which all the tables to cross-match live (multiple
        schemas are not supported), and the schema in which the output table
        will be created.
    output_table : str
        The name of the output table. Defaults to ``catalog``.
    log_path : str
        The path to which to log or `False` to disable file logging.
    debug : bool or int
        Controls the level to which to log to the screen. If `False` no logging
        is done to ``stdout``. If `True` the logging level is set to ``debug``
        (all messages). It's also possible specify a numerical value for the
        `logging level <logging>`.
    show_sql : bool
        Whether to log the full SQL queries being run.
    sample_region : tuple
        Allows to specify a 3-element tuple with the
        (``ra``, ``dec``, ``radius``) of the region to which to limit the
        cross-match. All values must be in degrees. It can also be a list
        of tuples, in which case the union of all the regions will be sampled.
    disable_seqscan: bool
        If `True`, disables the use of sequential scans in the database. This
        only applies to phase 2.

    """

    def __init__(self, database, models, version, extra_nodes=[],
                 order='hierarchical', key='row_count', epoch=EPOCH,
                 start_node=None, query_radius=None, schema='catalogdb',
                 output_table='catalog', log_path='./xmatch_{version}.log',
                 debug=False, show_sql=False, sample_region=None,
                 disable_seqscan=False):

        self.log = target_selection.log
        self.log.header = ''

        if log_path:
            log_path = os.path.realpath(log_path)
            if self.log.fh:
                self.log.removeHandler(self.log.fh)
                self.log.fh = None
            self.log.start_file_logger(log_path.format(version=version),
                                       rotating=False, mode='a')

        if debug is True:
            self.log.sh.setLevel(0)
        elif debug is False:
            self.log.sh.setLevel(100)
        else:
            self.log.sh.setLevel(debug)

        self.schema = schema
        self.output_table = output_table
        self.database = database
        assert self.database.connected, 'database is not connected.'

        self.version = version
        self.log.info(f'version = {self.version!r}; '
                      f'tag = {target_selection.__version__!r}.')

        self._prepare_models()

        self.models = {model._meta.table_name: model for model in models}
        self.extra_nodes = {model._meta.table_name: model for model in extra_nodes}

        self._options = {'query_radius': query_radius or QUERY_RADIUS,
                         'show_sql': show_sql,
                         'sample_region': sample_region,
                         'epoch': epoch,
                         'disable_seqscan': disable_seqscan}

        if self._options['sample_region']:
            sample_region = self._options['sample_region']
            self.log.warning(f'Using sample region {sample_region!r}.')

        self._check_models()

        self._log_db_configuration()

        self.model_graph = None
        self.update_model_graph()

        self.process_order = []
        self.set_process_order(order=order, key=key, start_node=start_node)

        self._version_id = None
        self._max_cid = None
        self._catalog_count = 0

    @classmethod
    def read(cls, in_models, version, config_file=None, **kwargs):
        """Instantiates `.XMatchPlanner` from a configuration file.

        The YAML configuration file must organised by version string (multiple
        versions can live in the same file). Any parameter that
        `.XMatchPlanner` accepts can be passed via the configuration file.
        Additionally, the configuration file accepts the two extra parameters:
        ``exclude``, a list of table names that will be ignored (this is useful
        if you pass a datbase or base class as ``in_models`` and want to ignore
        some of the models), and ``tables``, a dictionary of table names with
        parameters to be passed to `.XMatchModel` for its corresponding model.
        An example of a valid configuration files is:

        .. code-block:: yaml

            '0.1.0':
                order: hierarchical
                key: resolution
                query_radius: 1.
                schema: catalogdb
                output_table: catalog
                start_node: tic_v8
                debug: true
                log_path: false
                exclude: ['catwise']
                tables:
                    tic_v8:
                        ra_column: ra
                        dec_column: dec
                        pmra_column: pmra
                        pmdec_column: pmdec
                        is_pmra_cos: true
                        parallax_column: plx
                        epoch: 2015.5
                    gaia_dr2_source:
                        ra_column: ra
                        dec_column: dec
                        pmra_column: pmra
                        pmdec_column: pmdec
                        is_pmra_cos: true
                        parallax_column: parallax
                        epoch: 2015.5
                        skip: true

        It is also possible to use a parameter ``base_version`` pointing to a
        previous version string. In that case the previous version
        configuration will be used as base and the new values will be merged
        (the update happens recursively as with normal Python dictionaries).

        Note that only models that match the table names in ``tables`` will be
        passed to `.XMatchPlanner` to be processed; any other table will be
        used as an extra joining node unless it's listed in ``exclude``, in
        which case it will be ignored completely. It's possible to set the
        ``skip`` option for a table; this has the same effect as removing the
        entry in ``table``.

        Parameters
        ----------
        in_models
            The models to cross-match. Can be a list or tuple of PeeWee
            :obj:`peewee:Model` instances, a base class from which all the
            models to use subclass, or a
            `~sdssdb.connection.PeeweeDatabaseConnection` to the database
            containing the models. In the latter case, the models must have
            been imported so that they are available via the ``models``
            attribute.
        version : str
            The cross-matching version.
        config_file : str
            The path to the configuration file to use. Defaults to
            ``config/xmatch.yml``. The file must contain a hash with the
            cross-match version.
        kwargs : dict
            User arguments that will override the configuration file values.

        """
        if isinstance(in_models, (list, tuple)):
            models = in_models
        elif inspect.isclass(in_models) and issubclass(in_models, peewee.Model):
            database = in_models._meta.database
            models = set(in_models.__subclasses__())
            while True:
                old_models = models.copy()
                for model in old_models:
                    models |= set(model.__subclasses__())
                if models == old_models:
                    break
        elif isinstance(in_models, PeeweeDatabaseConnection):
            database = in_models
            models = database.models.values()
        else:
            raise TypeError(f'invalid input of type {type(in_models)!r}')

        assert database.connected, 'database is not connected.'

        if config_file is None:
            config_file = os.path.dirname(target_selection.__file__) + '/config/xmatch.yml'

        config = XMatchPlanner._read_config(config_file, version)

        table_config = config.pop('tables', {}) or {}
        exclude = config.pop('exclude', []) or []

        assert 'schema' in config, 'schema is required in configuration.'
        schema = config['schema']

        models = {model._meta.table_name: model for model in models
                  if (model.table_exists() and
                      model._meta.schema == schema and
                      model._meta.table_name not in exclude)}

        xmatch_models = {}
        for table_name in table_config:
            if table_name not in models:
                continue
            table_params = table_config[table_name] or {}
            xmatch_models[table_name] = XMatchModel(models[table_name], **table_params)

        extra_nodes = [models[table_name] for table_name in models
                       if table_name not in xmatch_models]

        config.update(kwargs)

        signature = inspect.signature(XMatchPlanner)

        valid_kw = {}
        for kw in config:
            if kw not in signature.parameters:
                warnings.warn(f'ignoring invalid configuration value {kw!r}.',
                              TargetSelectionUserWarning)
                continue
            valid_kw[kw] = config[kw]

        return cls(database, xmatch_models.values(), version,
                   extra_nodes=extra_nodes, **valid_kw)

    @staticmethod
    def _read_config(file_, version):
        """Reads the configuration file, recursively."""

        config = yaml.load(open(file_, 'r'), Loader=yaml.SafeLoader)

        assert version in config, f'version {version!r} not found in configuration.'

        base_version = config[version].pop('base_version', None)
        if base_version:
            config = merge_config(config[version],
                                  XMatchPlanner._read_config(file_, base_version))
        else:

            config = config[version]

        return config

    def _check_models(self):
        """Checks the input models."""

        catalog_tname = Catalog._meta.table_name

        remove_models = []

        for model in self.models.values():

            meta = model._meta
            table_name = meta.table_name

            if not model.table_exists():
                self.log.warning(f'table {table_name!r} does not exist.')
            elif table_name == catalog_tname:
                self.extra_nodes[catalog_tname] = Catalog
            elif table_name.startswith(catalog_tname + '_to_'):
                self.extra_nodes[table_name] = model
            elif meta.xmatch.skip:
                self.extra_nodes[table_name] = model
            else:
                continue

            remove_models.append(model)

        [self.models.pop(model._meta.table_name) for model in remove_models]
        [self.extra_nodes.pop(y) for y in [x for x in self.extra_nodes
                                           if not self.extra_nodes[x].table_exists()]]

        if len(self.models) == 0:
            raise XMatchError('no models to cross-match.')

    def _log_db_configuration(self):
        """Logs some key database configuration parameters."""

        parameters = ['shared_buffers',
                      'effective_cache_size',
                      'wal_buffers',
                      'effective_io_concurrency',
                      'work_mem',
                      'max_worker_processes',
                      'random_page_cost',
                      'seq_page_cost',
                      'cpu_index_tuple_cost',
                      'cpu_operator_cost',
                      'default_statistics_target',
                      'temp_buffers',
                      'plan_cache_mode',
                      'geqo_effort',
                      'force_parallel_mode',
                      'enable_seqscan',
                      'enable_nestloop']

        disable_seqscan = 'true' if self._options['disable_seqscan'] else 'false'

        values = get_configuration_values(self.database, parameters)

        self.log.debug('Current database configuration parameters.')
        for parameter in values:
            log_str = f'{parameter} = {values[parameter]}'
            if parameter == 'enable_seqscan':
                self.log.debug(f'{log_str} (disable_seqscan = {disable_seqscan})')
            else:
                self.log.debug(log_str)

    def update_model_graph(self, silent=False):
        """Updates the model graph using models as nodes and fks as edges."""

        self.model_graph = networkx.Graph()

        all_models = list(self.models.values()) + list(self.extra_nodes.values())

        for model in all_models:
            table_name = model._meta.table_name
            self.model_graph.add_node(table_name, model=model)

        for model in all_models:
            table_name = model._meta.table_name
            for fk_model in model._meta.model_refs:
                ref_table_name = fk_model._meta.table_name
                if ref_table_name not in self.model_graph.nodes:
                    continue

                # Determines the join weight as the average of the
                # weights of the joined nodes.
                if hasattr(model._meta, 'xmatch'):
                    model_weight = model._meta.xmatch.join_weight
                else:
                    model_weight = 1

                if hasattr(fk_model._meta, 'xmatch'):
                    fk_model_weight = fk_model._meta.xmatch.join_weight
                else:
                    fk_model_weight = 1

                join_weight = 0.5 * (model_weight + fk_model_weight)

                self.model_graph.add_edge(table_name, ref_table_name,
                                          join_weight=join_weight)

            # A bit of a hack here. There is no FK between catalog_to_table
            # and catalog because it depends on catalogid and version. So
            # We add an edge manually and we'll deal with the join later.
            if table_name.startswith(Catalog._meta.table_name + '_to_'):
                ref_table_name = Catalog._meta.table_name
                self.model_graph.add_edge(table_name, ref_table_name)

        return self.model_graph

    def set_process_order(self, order='hierarchical', key='row_count',
                          start_node=None):
        """Sets and returns the order in which tables will be processed.

        See `.XMatchPlanner` for details on how the order is decided depending
        on the input parameters.

        """

        if isinstance(order, (list, tuple)):
            self.log.info(f'processing order: {order}')
            self.process_order = order
            return order

        assert order in ['hierarchical', 'global'], f'invalid order value {order!r}.'
        self.log.info(f'processing order mode is {order!r}')

        assert key in ['row_count', 'resolution'], f'invalid order key {key}.'
        self.log.info(f'ordering key is {key!r}.')

        graph = self.model_graph.copy()

        for model in self.extra_nodes.values():
            graph.remove_node(model._meta.table_name)

        if order == 'hierarchical':
            subgraphs = networkx.connected_components(graph)
        else:
            subgraphs = [node for node in subgraphs.nodes]

        subgraphs_ext = []
        for sg in subgraphs:
            if start_node and start_node in sg:
                # Last item in record is 0 for initial table, 1 for other.
                # This prioritises the initial table in a sort without
                # having to reverse.
                subgraphs_ext.append((sg, numpy.nan, 0))
            else:
                if key == 'row_count':
                    total_row_count = sum([self.models[tn]._meta.xmatch.row_count
                                           for tn in sg])
                    # Use -total_row_count to avoid needing reverse order.
                    subgraphs_ext.append((sg, -total_row_count, 1))
                elif key == 'resolution':
                    resolution = [self.models[tn]._meta.xmatch.resolution
                                  for tn in sg]
                    if all(numpy.isnan(resolution)):
                        min_resolution = numpy.nan
                    else:
                        min_resolution = numpy.nanmin(resolution)
                    subgraphs_ext.append((sg, -(min_resolution or numpy.nan), 1))

        subgraphs_ordered = list(zip(*sorted(subgraphs_ext,
                                             key=lambda x: (x[2], x[1], x[0]))))[0]

        if order == 'global':
            ordered_tables = subgraphs_ordered
        else:
            ordered_tables = []
            for sgo in subgraphs_ordered:
                sg_ext = []
                for table_name in sgo:
                    model = self.models[table_name]
                    if start_node and start_node == table_name:
                        sg_ext.append((table_name, numpy.nan, 0))
                        continue
                    if key == 'row_count':
                        row_count = model._meta.xmatch.row_count
                        sg_ext.append((table_name, -row_count, 1))
                    elif key == 'resolution':
                        resolution = model._meta.xmatch.resolution
                        sg_ext.append((table_name, resolution, 1))
                # Use table name as second sorting order to use alphabetic order in
                # case of draw.
                sg_ordered = list(zip(*sorted(sg_ext, key=lambda x: (x[2], x[1], x[0]))))[0]
                ordered_tables.extend(sg_ordered)

        self.log.info(f'processing order: {ordered_tables}')
        self.process_order = ordered_tables

        return ordered_tables

    def get_join_paths(self, source, return_models=False):
        """Determines all possible join path between two tables.

        Instead of returning all possible simple paths between the ``source``
        and output table, this algorithm follows a "scorched earth" approach
        in which once an edge has been used for a join it cannot be used again.
        This produces only distint joins between the two nodes. Paths that
        include only the source and destination through their relational table
        are ignored, as are paths in which the last node before the output
        table has not yet been processed.

        Weights can be defined by setting the ``join_weight`` value in
        `.XMatchModel`. The weight for each edge is the average of the the
        ``join_weight`` of the two nodes joined. The weight defaults to 1.
        Lower weights translate to better chances of that join path to be
        selected.

        Parameters
        ----------
        source : str
            The initial table for the path.
        return_models : bool
            If `True`, returns each path as a list of models. Otherwise returns
            the table names.

        Returns
        -------
        `list`
            A list in which each item is a path with the table names or models
            joining ``source`` to ``dest``. The list is sorted in order of
            increasing path length.

        """

        graph = self.model_graph.copy()

        dest = Catalog._meta.table_name
        porder = self.process_order

        rel_table_name = Catalog._meta.table_name + '_to_' + source
        if rel_table_name in graph:
            graph.remove_node(rel_table_name)

        paths = []

        while True:
            try:
                spath = shortest_path(graph, source, dest, weight='join_weight')
                if (spath[-3] in porder and
                        porder.index(spath[-3]) < porder.index(source)):
                    paths.append(spath)
                for node in spath[1:-1]:
                    graph.remove_node(node)
            except networkx.NetworkXNoPath:
                break

        if len(paths) == 0:
            return []

        if return_models:
            nodes = self.model_graph.nodes
            paths = [[nodes[node]['model'] for node in path] for path in paths]

        return paths

    def _prepare_models(self):
        """Prepare the Catalog, CatalogTemp, and Version models."""

        # Sets the metadata of the Catalog, TempCatalog, and Version tables.

        Catalog._meta.schema = self.schema
        Catalog._meta.table_name = self.output_table

        md5 = hashlib.md5(self.version.encode()).hexdigest()[:0:16]
        self._temp_table = self.output_table + '_' + md5

        TempCatalog._meta.schema = self.schema
        TempCatalog._meta.table_name = self._temp_table

        Version._meta.schema = self.schema

    def _check_version(self, model, force=False):
        """Checks if a model contains a version."""

        vexists = (peewee.Select(
            columns=[fn.EXISTS(model
                               .select(SQL('1'))
                               .where(model.version_id == self._version_id))])
                   .tuples()
                   .execute(self.database))[0][0]

        if vexists:

            msg = (f'{model._meta.table_name!r} contains records for this '
                   f'version of cross-matching ({self.version}).')

            if force:
                self.log.warning(msg)
            else:
                raise XMatchError(msg)

    def _create_models(self, force=False):
        """Creates models and performs some checks."""

        # Bind models
        self.database.bind([Catalog, TempCatalog, Version])

        if not Version.table_exists():
            self.database.create_tables([Version])
            self.log.info(f'Created table {Version._meta.table_name}.')

        version, vcreated = Version.get_or_create(version=self.version,
                                                  tag=target_selection.__version__)

        self._version_id = version.id

        if vcreated:
            vmsg = 'Added version record '
        else:
            vmsg = 'Using version record '

        self.log.info(vmsg + f'({self._version_id}, {self.version}, '
                             f'{target_selection.__version__}).')

        # Make sure the output table exists.
        if not Catalog.table_exists():

            # Add Q3C index for Catalog
            Catalog.index(SQL(f'CREATE INDEX ON '
                              f'{self.schema}.{self.output_table} '
                              f'(q3c_ang2ipix(ra, dec))'))

            self.database.create_tables([Catalog])

            self.log.info(f'Created table {self.output_table}.')

        # Check if Catalog already has entries for this xmatch version.
        if Catalog.table_exists():
            self._check_version(Catalog, force)

        if TempCatalog.table_exists():

            msg = f'Temporary table {self._temp_table} already exists.'

            if force:
                self.log.warnings(msg)
            else:
                raise XMatchError(msg)

            self._check_version(TempCatalog, force)

            self._temp_count = int(get_row_count(self.database,
                                                 self._temp_table,
                                                 schema=self.schema,
                                                 approximate=True))

        else:

            # Add Q3C index for TempCatalog
            Catalog.index(SQL(f'CREATE INDEX ON '
                              f'{self.schema}.{self._temp_table} '
                              f'(q3c_ang2ipix(ra, dec))'))

            self.database.create_tables([TempCatalog])

            self.log.info(f'Created table {self._temp_table}.')

            self._temp_count = 0

    def run(self, vacuum=False, analyze=False, from_=None,
            force=False, keep_temp=False):
        """Runs the cross-matching process.

        Parameters
        ----------
        vacuum : bool
            Vacuum all output tables before processing new catalogues.
        analyze : bool
            Analyze all output tables before processing new catalogues.
        from_ : str
            Table from which to start running the process. Useful in reruns
            to skip tables already processed.
        force : bool
            Allows to continue even if the temporary table exists or the
            output table contains records for this version. ``force=True`` is
            assumed if ``from_`` is defined.
        keep_temp : bool
            Whether to keep the temporary table or to drop it after the cross
            matching is done.

        """

        # If from_, we don't know how many targets are in the output table
        # so we set self._catalog_count to None and _get_larger_table
        # will take care of it.
        if from_:
            self._catalog_count = None

        if vacuum or analyze:
            cmd = ' '.join(('VACUUM' if vacuum else '',
                            'ANALYZE' if analyze else '')).strip()
            self.log.info(f'Running {cmd} on output tables.')
            vacuum_outputs(self.database, vacuum=vacuum, analyze=analyze,
                           schema=Catalog._meta.schema,
                           table=Catalog._meta.table_name)

        self._create_models(force or (from_ is not None))

        self.extra_nodes[Catalog._meta.table_name] = Catalog
        self.update_model_graph(silent=True)

        with Timer() as timer:
            for table_name in self.process_order:
                if (from_ and
                        self.process_order.index(table_name) < self.process_order.index(from_)):
                    self.log.warning(f'Skipping table {table_name}.')
                    continue
                model = self.models[table_name]
                self.process_model(model)

        self._load_output_table(keep_temp=keep_temp)

        self.log.info(f'Cross-matching completed in {timer.interval:.3f} s.')

    def process_model(self, model):
        """Processes a model, loading it into the output table."""

        table_name = model._meta.table_name
        self.log.header = f'[{table_name.upper()}] '

        self.log.info(f'Processing table {table_name}.')
        self._log_table_configuration(model)

        if model._meta.xmatch.has_duplicates:
            raise TargetSelectionNotImplemented(
                'handling of tables with duplicates is not implemented.')

        # Check if there are already records in catalog for this version.
        if self.process_order.index(model._meta.table_name) == 0:
            is_first_model = True
        else:
            is_first_model = False

        rel_model, rel_model_created = self._create_relational_model(model)
        rel_table_name = rel_model._meta.table_name
        if rel_model_created:
            self.log.debug(f'Created relational table {rel_table_name}.')
        else:
            self.log.debug(f'Relational table {rel_table_name} already exists.')

        if is_first_model:
            self._run_phase_3(model, rel_model)
        else:
            self._run_phase_1(model, rel_model)
            self._run_phase_2(model, rel_model)
            self._run_phase_3(model, rel_model)

        self.log.header = ''

    def _get_model_fields(self, model):
        """Returns the model fields needed to populate Catalog."""

        meta = model._meta
        xmatch = meta.xmatch
        fields = meta.fields

        # List of fields that will become the SELECT clause.
        model_fields = []

        ra_field = fields[xmatch.ra_column]
        dec_field = fields[xmatch.dec_column]

        to_epoch = self._options['epoch']

        # RA, Dec, and pro[er motion fields.
        if xmatch.pmra_column:

            pmra_field = fields[xmatch.pmra_column]
            pmdec_field = fields[xmatch.pmdec_column]

            if (xmatch.epoch and xmatch.epoch != to_epoch) or xmatch.epoch_column:
                delta_years = to_epoch - get_epoch(model)
                ra_field, dec_field = sql_apply_pm(ra_field, dec_field,
                                                   pmra_field, pmdec_field,
                                                   delta_years,
                                                   xmatch.is_pmra_cos)
                if not xmatch.is_pmra_cos:
                    pmra_field *= fn.cos(fn.radians(dec_field))

        else:

            pmra_field = peewee.SQL('null')
            pmdec_field = peewee.SQL('null')

        # Actually add the RA/Dec fields as defined above
        model_fields.extend([ra_field, dec_field])
        model_fields.extend([pmra_field, pmdec_field])

        # Parallax
        if xmatch.parallax_column:
            model_fields.append(fields[xmatch.parallax_column])
        else:
            model_fields.append(peewee.SQL('null'))

        return model_fields

    def _create_relational_model(self, model):
        """Creates a relational table for a given model.

        Returns the relational model and `True` if the table was created or
        `False` if it already existed.

        """

        cat_table = Catalog._meta.table_name

        RelationalModel = get_relational_model(model, prefix=cat_table + '_to_')
        rtname = RelationalModel._meta.table_name

        if not RelationalModel.table_exists():
            RelationalModel.create_table()
            created = True
        else:
            created = False

        # Add foreign key field here. We want to avoid Peewee creating it
        # as a constraint and index if the table is created because that would
        # slow down inserts. We'll created them manually with add_fks.
        # Note that we do not create an FK between the relational model and
        # Catalog because the relationship is only unique on (catalogid, version).
        RelationalModel._meta.add_field(
            'target',
            peewee.ForeignKeyField(model, column_name='target_id', backref='+'))

        self.extra_nodes[rtname] = RelationalModel
        self.update_model_graph(silent=True)

        return RelationalModel, created

    def _build_join(self, path):
        """Returns a build query for a given join path."""

        model = path[0]

        query = model.select()
        for inode in range(1, len(path)):
            if path[inode] is Catalog:
                query = query.join(Catalog,
                                   on=(Catalog.catalogid == path[inode - 1].catalogid))
            else:
                query = query.join(path[inode])

        return query

    def _run_phase_1(self, model, rel_model):
        """Runs the linking against matched catalogids stage."""

        table_name = model._meta.table_name
        rel_table_name = rel_model._meta.table_name

        model_pk = model._meta.primary_key

        self.log.info('Phase 1: linking existing targets.')

        if 1 in model._meta.xmatch.skip_phases:
            self.log.warning('Skipping due to configuration.')
            return

        join_paths = self.get_join_paths(table_name)

        if len(join_paths) == 0:
            self.log.debug(f'No paths found between {table_name} and '
                           'temporary table.')
            return False

        self.log.debug(f'Found {len(join_paths)} paths between '
                       f'{table_name} and temporary table.')

        for n_path, path in enumerate(join_paths):

            # We use the path generated using Catalog as node but replace
            # it with the temporary table.
            join_models = [self.model_graph.nodes[node]['model']
                           if node != self.output_table else TempCatalog
                           for node in path]
            path[-1] = self._temp_table

            query = (self._build_join(join_models)
                     .select(model_pk,
                             Catalog.catalogid,
                             peewee.Value(self._version_id),
                             peewee.SQL('true'))
                     .where(Catalog.version_id == self._version_id)
                     .where(~fn.EXISTS(rel_model
                                       .select(SQL('1'))
                                       .where(rel_model.version_id == self._version_id,
                                              rel_model.target_id == model_pk))))

            # In query we do not include a Q3C where for the sample region
            # because Catalog for this version should already be sample
            # region limited.

            insert_query = rel_model.insert_from(
                query, fields=[rel_model.target_id,
                               rel_model.catalogid,
                               rel_model.version_id,
                               rel_model.best]).returning()

            with Timer() as timer:

                with self.database.atomic():

<<<<<<< HEAD
=======
                    query = (self._build_join(join_models)
                             .select(model_pk,
                                     Catalog.catalogid,
                                     peewee.Value(self._version_id),
                                     peewee.SQL('true'))
                             .where(Catalog.version_id == self._version_id)
                             .where(~fn.EXISTS(rel_model
                                               .select(SQL('1'))
                                               .where(rel_model.version_id == self._version_id,
                                                      rel_model.target_id == model_pk)))
                             # We can have join catalogues that produce more than
                             # one result for each target. In the future we may
                             # want to order by something that selects the best
                             # candidate.
                             .distinct(model_pk))

                    # In query we do not include a Q3C where for the sample region
                    # because Catalog for this version should already be sample
                    # region limited.

                    insert_query = rel_model.insert_from(
                        query, fields=[rel_model.target_id,
                                       rel_model.catalogid,
                                       rel_model.version_id,
                                       rel_model.best]).returning()

>>>>>>> 8f160fb8
                    self.log.debug(f'Inserting linked targets into '
                                   f'{rel_table_name} with join path {path}'
                                   f'{self._get_sql(insert_query)}')

                    nids = insert_query.execute()

            self.log.debug(f'Linked {nids:,} records in {timer.interval:.3f} s.')

        self._analyze(rel_model)

    def _run_phase_2(self, model, rel_model):
        """Associates existing targets in Catalog with entries in the model."""

        meta = model._meta
        xmatch = meta.xmatch

        self.log.info('Phase 2: cross-matching against existing targets.')

        if 2 in xmatch.skip_phases:
            self.log.warning('Skipping due to configuration.')
            return

        rel_table_name = rel_model._meta.table_name

        model_pk = meta.primary_key
        model_ra = meta.fields[xmatch.ra_column]
        model_dec = meta.fields[xmatch.dec_column]

        catalog_epoch = self._options['epoch']

        query_radius = xmatch.query_radius or self._options['query_radius']

        # TODO: find a way to get this delta that is not too time consuming.
        # self.log.debug('Determining maximum delta epoch between tables.')
        # max_delta_epoch = peewee.Value(
        #     model.select(fn.MAX(fn.ABS(model_epoch - catalog_epoch))).scalar())
        max_delta_epoch = 50.

        # Should we use proper motions?
        model_epoch = get_epoch(model)
        use_pm = (isinstance(model_epoch, (peewee.Expression, peewee.Function)) or
                  model_epoch != catalog_epoch)

        # Determine which of the two tables is smaller. Q3C really wants the
        # larger table last.
        idx = self._get_larger_table(Catalog, model)

        if idx == 0:  # Catalog is larger

            self.log.debug(f'Cross-matching model against temporary table.')

            if use_pm:

                model_pmra = meta.fields[xmatch.pmra_column]
                model_pmdec = meta.fields[xmatch.pmdec_column]
                model_is_pmra_cos = int(xmatch.is_pmra_cos)

                q3c_dist = fn.q3c_dist_pm(model_ra, model_dec,
                                          model_pmra, model_pmdec,
                                          model_is_pmra_cos, model_epoch,
                                          TempCatalog.ra, TempCatalog.dec,
                                          EPOCH)
                q3c_join = fn.q3c_join_pm(model_ra, model_dec,
                                          model_pmra, model_pmdec,
                                          model_is_pmra_cos, model_epoch,
                                          TempCatalog.ra, TempCatalog.dec,
                                          EPOCH, max_delta_epoch,
                                          query_radius / 3600.)
            else:

                q3c_dist = fn.q3c_dist(model_ra, model_dec,
                                       TempCatalog.ra, TempCatalog.dec)
                q3c_join = fn.q3c_join(model_ra, model_dec,
                                       TempCatalog.ra, TempCatalog.dec,
                                       query_radius / 3600.)

        else:  # Model is larger

            self.log.debug(f'Cross-matching temporary table against model.')

            if use_pm:
                q3c_dist = fn.q3c_dist_pm(TempCatalog.ra, TempCatalog.dec,
                                          TempCatalog.pmra, TempCatalog.pmdec,
                                          1, catalog_epoch,
                                          model_ra, model_dec, model_epoch)
                q3c_join = fn.q3c_join_pm(TempCatalog.ra, TempCatalog.dec,
                                          TempCatalog.pmra, TempCatalog.pmdec,
                                          1, catalog_epoch,
                                          model_ra, model_dec,
                                          model_epoch, max_delta_epoch,
                                          query_radius / 3600.)
            else:
                q3c_dist = fn.q3c_dist(TempCatalog.ra, TempCatalog.dec,
                                       model_ra, model_dec)
                q3c_join = fn.q3c_join(TempCatalog.ra, TempCatalog.dec,
                                       model_ra, model_dec,
                                       query_radius / 3600.)

        # Get the cross-matched catalogid and model target pk (target_id),
        # and their distance. We need to use a materialised CTE here to
        # make sure the Q3C index is actually applied.
        xmatched = (TempCatalog
                    .select(TempCatalog.catalogid,
                            model_pk.alias('target_id'),
                            q3c_dist.alias('distance'))
                    .join(model, peewee.JOIN.CROSS)
                    .where(q3c_join))

        # This may break the use of the index but I think it's needed if
        # the model is the second table in q3c_join and has empty RA/Dec.
        if xmatch.has_missing_coordinates and use_pm:
            xmatched = xmatched.where(model_ra.is_null(False),
                                      model_dec.is_null(False))

        xmatched = xmatched.cte('xmatched', materialized=True)

        # We'll partition over each group of targets that match the same
        # catalogid and mark the one with the smallest distance to it as best.
        partition = (fn.first_value(xmatched.c.target_id)
                     .over(partition_by=[xmatched.c.catalogid],
                           order_by=[xmatched.c.distance.asc()]))
        best = peewee.Value(partition == xmatched.c.target_id)

        # Select the values to insert. Remove target_ids that were already
        # present in the relational table due to phase 1.
        insert_query = (xmatched
                        .select(xmatched.c.catalogid,
                                xmatched.c.target_id,
                                peewee.Value(self._version_id),
                                xmatched.c.distance,
                                best.alias('best'))
                        # We do two NOT EXISTS instead of a single one to fully
                        # take advantage of the indexes on catalogid and
                        # (version_id, target_id).
                        .where(~fn.EXISTS(rel_model
                                          .select(SQL('1'))
                                          .where(rel_model.catalogid == xmatched.c.catalogid)))
                        .where(~fn.EXISTS(rel_model
                                          .select(SQL('1'))
                                          .where(rel_model.version_id == self._version_id,
                                                 rel_model.target_id == xmatched.c.target_id))))

        # TODO: this is probably non-optimal because we are doing a cross-match
        # of all of catalog against the model and catalog contains multiple
        # versions that we don't filter out until insert_query. But we cannot
        # add the filter in the CTE without breaking the index. A solution may
        # be to create a temporary table temp_catalog at the beginning of the
        # processing with a Q3C index and do everything there. Then we insert
        # all the rows in the real catalog table. This allows us to remove all
        # the filters on version_id because in the temporary table there is
        # only the current version being processed.

        # Insert into relational model.
        insert_query = rel_model.insert_from(
            insert_query, fields=[rel_model.catalogid,
                                  rel_model.target_id,
                                  rel_model.version_id,
                                  rel_model.distance,
                                  rel_model.best]).returning().with_cte(xmatched)

        enable_seqscan = 'on' if not self._options['disable_seqscan'] else 'off'

        with Timer() as timer:

            with self.database.atomic():

                with set_config_parameter(self.database, 'enable_seqscan',
                                          enable_seqscan, reset=True, log=self.log):

                    self.log.debug('Inserting cross-matched targets into '
                                   f'{rel_table_name}{self._get_sql(insert_query)}')

                    n_catalogid = insert_query.execute(self.database)

        self.log.debug(f'Cross-matched {Catalog._meta.table_name} with '
                       f'{n_catalogid:,} targets in {self._temp_table}. '
                       f'Run in {timer.interval:.3f} s.')

        self._analyze(rel_model)

    def _run_phase_3(self, model, rel_model):
        """Add non-matched targets to Catalog and the relational table."""

        meta = model._meta
        xmatch = meta.xmatch

        self.log.info('Phase 3: adding non cross-matched targets.')

        if 3 in xmatch.skip_phases:
            self.log.warning('Skipping due to configuration.')
            return

        table_name = meta.table_name
        rel_table_name = rel_model._meta.table_name

        model_fields = self._get_model_fields(model)

        model_pk = meta.primary_key
        model_ra = meta.fields[xmatch.ra_column]
        model_dec = meta.fields[xmatch.dec_column]

        # Create a CTE for the sample region.
        sample = (model
                  .select(model_pk.alias('target_id'))
                  .where(self._get_sample_where(model_ra, model_dec)))

        if xmatch.has_missing_coordinates:
            sample = sample.where(model_ra.is_null(False), model_dec.is_null(False))

        sample = sample.cte('sample')

        # Get the max catalogid currently in the table for the version.
        if not self._max_cid:
            self.log.debug('Getting max. catalogid.')
            self._max_cid = Catalog.select(fn.MAX(Catalog.catalogid)).scalar() or 0

        unmatched = (sample
                     .select(fn.row_number().over() + self._max_cid,
                             sample.c.target_id,
                             peewee.Value(self._version_id),
                             peewee.SQL('true'))
                     .where(~fn.EXISTS(rel_model
                            .select(SQL('1'))
                            .where(rel_model.target_id == sample.c.target_id,
                                   rel_model.version_id == self._version_id))))

        with Timer() as timer:
            with self.database.atomic():

                rel_insert = rel_model.insert_from(
                    unmatched,
                    [rel_model.catalogid,
                     rel_model.target_id,
                     rel_model.version_id,
                     rel_model.best]).returning().with_cte(sample)

                self.log.debug(f'Inserting data into {rel_table_name}'
                               f'{self._get_sql(rel_insert)}')

                n_rows = rel_insert.execute()
                self.log.debug(f'Insertion into {rel_table_name} completed '
                               f'with {n_rows:,} rows in {timer.elapsed:.3f} s.')

                subq = (rel_model
                        .select(rel_model.catalogid,
                                *model_fields,
                                peewee.Value(table_name),
                                peewee.Value(self._version_id))
                        .where(~fn.EXISTS(TempCatalog.select(SQL('1'))
                                          .where(TempCatalog.catalogid == rel_model.catalogid)))
                        .join(model, on=(rel_model.target_id == model_pk)))

                insert_query = TempCatalog.insert_from(
                    subq,
                    [Catalog.catalogid,
                     Catalog.ra,
                     Catalog.dec,
                     Catalog.pmra,
                     Catalog.pmdec,
                     Catalog.parallax,
                     Catalog.lead,
                     Catalog.version_id]).returning()

                self.log.debug(f'Running INSERT query into {self._temp_table}'
                               f'{self._get_sql(insert_query)}')
                n_rows = insert_query.execute()

        self._max_cid += n_rows  # Avoid having to calculate max_cid again
        self._catalog_count += n_rows

        self.log.debug(f'Inserted {n_rows:,} rows in {timer.elapsed:.3f} s.')

        self._analyze(rel_model, catalog=True)

    def _load_output_table(self, keep_temp=False):
        """Copies the temporary table to the real output table."""

        self.log.info('Copying temporary table to output table.')

        with Timer() as timer:
            with self.database.atomic():

                insert_query = Catalog.insert_from(TempCatalog.select()).returning()

                self.log.debug(f'Running INSERT query into {self.output}'
                               f'{self._get_sql(insert_query)}')

                n_rows = insert_query.execute()

        self.log.debug(f'Inserted {n_rows:,} rows in {timer.elapsed:.3f} s.')

        if not keep_temp:
            self.database.drop_tables([TempCatalog])
            self.log.info(f'Dropped temporary table {self._temp_table}')

    def _get_sql(self, query):
        """Returns coulourised SQL text for logging."""

        if self._options['show_sql']:
            return f': {color_text(str(query), "darkgrey")}'
        else:
            return '.'

    def _get_sample_where(self, ra_field, dec_field):
        """Returns the list of conditions to sample a model."""

        sample_region = self._options['sample_region']

        if sample_region is None:
            return True

        if len(sample_region) == 3 and not isinstance(sample_region[0], (list, tuple)):
            return fn.q3c_radial_query(ra_field,
                                       dec_field,
                                       sample_region[0],
                                       sample_region[1],
                                       sample_region[2])

        sample_conds = peewee.SQL('false')

        for ra, dec, radius in sample_region:
            sample_conds |= fn.q3c_radial_query(ra_field, dec_field, ra, dec, radius)

        return sample_conds

    def show_join_paths(self):
        """Prints all the available joint paths.

        This is useful before call `.run` to make sure the join paths to be
        used are correct or adjust the table weights otherwise. Note that
        the paths starting from the first model to be processed are ignored.

        """

        if len(self.process_order) == 1:
            return

        for table in self.process_order[1:]:
            paths = self.get_join_paths(table)
            if paths:
                for path in paths:
                    print(path)

    def _analyze(self, rel_model, catalog=False):
        """Analyses a relational model after insertion."""

        table_name = rel_model._meta.table_name

        self.log.debug(f'Running ANALYZE on {table_name}.')
        vacuum_table(self.database, f'{self.schema}.{table_name}',
                     vacuum=False, analyze=True)

        if catalog:
            self.log.debug(f'Running ANALYZE on {self._temp_table}.')
            vacuum_table(self.database, f'{self.schema}.{self._temp_table}',
                         vacuum=False, analyze=True)

    def _log_table_configuration(self, model):
        """Logs the configuration used to cross-match a table."""

        xmatch = model._meta.xmatch

        parameters = ['ra_column', 'dec_column', 'pmra_column', 'pmdec_column',
                      'is_pmra_cos', 'parallax_column', 'epoch', 'epoch_column',
                      'epoch_format', 'has_duplicates', 'skip', 'skip_phases',
                      'query_radius', 'row_count', 'resolution', 'join_weight']

        self.log.debug('Table cross-matching parameters:')

        for parameter in parameters:

            value = getattr(xmatch, parameter, None)

            if parameter == 'query_radius':
                value = value or QUERY_RADIUS

            if value is True or value is False or value is None:
                value = str(value).lower()

            if parameter == 'row_count':
                self.log.debug(f'{parameter}: {value:,}')
            else:
                self.log.debug(f'{parameter}: {value}')

    def _get_larger_table(self, Catalog, Model):
        """Determines which table is larger."""

        # Use approximate count
        model_count = Model._meta.xmatch.row_count

        return 0 if self._catalog_count > model_count else 1<|MERGE_RESOLUTION|>--- conflicted
+++ resolved
@@ -1208,8 +1208,6 @@
 
                 with self.database.atomic():
 
-<<<<<<< HEAD
-=======
                     query = (self._build_join(join_models)
                              .select(model_pk,
                                      Catalog.catalogid,
@@ -1236,7 +1234,6 @@
                                        rel_model.version_id,
                                        rel_model.best]).returning()
 
->>>>>>> 8f160fb8
                     self.log.debug(f'Inserting linked targets into '
                                    f'{rel_table_name} with join path {path}'
                                    f'{self._get_sql(insert_query)}')
